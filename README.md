--- conflicted
+++ resolved
@@ -39,8 +39,4 @@
 ```
 
 ## Sample GIF using a sample simulation output dataset
-<<<<<<< HEAD
-![Layer 7 GIF](layer_7_cycles.gif)
-=======
-[Layer 7 GIF](layer_7_cycles.gif)
->>>>>>> 14665d87
+![Layer 7 GIF](layer_7_cycles.gif)